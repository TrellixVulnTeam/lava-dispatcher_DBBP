--- conflicted
+++ resolved
@@ -25,18 +25,11 @@
 from utils import string_to_list
 
 class LavaClient(object):
-<<<<<<< HEAD
     def __init__(self, machine_config, server_config):
         self.config = machine_config
         self.server_config = server_config
         self.board_class = self.config.get("machine", "board_class")
         cmd = "conmux-console %s" % self.hostname
-=======
-    def __init__(self, hostname):
-        self._master_str = MASTER_STR
-        self._tester_str = TESTER_STR
-        cmd = "conmux-console %s" % hostname
->>>>>>> 9f0c374e
         self.sio = SerialIO(sys.stdout)
         self.proc = pexpect.spawn(cmd, timeout=3600, logfile=self.sio)
         #serial can be slow, races do funny things if you don't increase delay
@@ -77,14 +70,6 @@
     def hostname(self):
         return self.config.get("machine", "hostname")
 
-    @property
-    def master_str(self): 
-        return self._master_str
-    
-    @property
-    def tester_str(self): 
-        return self._tester_str
-    
     def in_master_shell(self):
         """ Check that we are in a shell on the master image
         """
@@ -152,19 +137,11 @@
         if response:
             self.proc.expect(response, timeout=timeout)
 
-<<<<<<< HEAD
-    def run_cmd_master(self, cmd):
-        self.run_shell_command(cmd, self.master_str)
-
-    def run_cmd_tester(self, cmd):
-        self.run_shell_command(cmd, self.tester_str)
-=======
     def run_cmd_master(self, cmd, timeout=-1):
         self.run_shell_command(cmd, self.master_str, timeout)
 
     def run_cmd_tester(self, cmd, timeout=-1):
         self.run_shell_command(cmd, self.tester_str, timeout)
->>>>>>> 9f0c374e
 
     def check_network_up(self):
         lava_server_ip = self.server_config.get("server", "LAVA_SERVER_IP")
