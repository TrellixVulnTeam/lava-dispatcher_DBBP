--- conflicted
+++ resolved
@@ -284,21 +284,16 @@
             f.write('[ -p %s ] && rm %s\n' % (ACK_FIFO, ACK_FIFO))
             f.write('mkfifo %s\n' % ACK_FIFO)
             f.write('cd %s\n' % targetdir)
-<<<<<<< HEAD
             f.write('echo "<LAVA_SIGNAL_STARTRUN $TESTRUN_IDX $TESTID>"\n')
             f.write('#wait up to 10 minutes for an ack from the dispatcher\n')
             f.write('read -t 600 < %s\n' % ACK_FIFO)
-            for cmd in testdef['run']['steps']:
-                f.write('%s\n' % cmd)
+            if 'steps' in testdef['run'] \
+              and testdef['run']['steps'] is not None:
+              for cmd in testdef['run']['steps']:
+                  f.write('%s\n' % cmd)
             f.write('echo "<LAVA_SIGNAL_ENDRUN $TESTRUN_IDX $TESTID>"\n')
             f.write('#wait up to 10 minutes for an ack from the dispatcher\n')
             f.write('read -t 600 < %s\n' % ACK_FIFO)
-=======
-            if 'steps' in testdef['run'] \
-                    and testdef['run']['steps'] is not None:
-                for cmd in testdef['run']['steps']:
-                    f.write('%s\n' % cmd)
->>>>>>> 605b8396
 
     def _mk_runner_dirs(self, mntdir):
         utils.ensure_directory('%s/bin' % mntdir)
@@ -319,15 +314,10 @@
                 # android mount the partition under /system, while ubuntu
                 # mounts under /, so we have hdir for where it is on the host
                 # and tdir for how the target will see the path
-<<<<<<< HEAD
-                hdir = '%s/tests/%d_%s' % (d, i, testdef['test_id'])
-                tdir = '%s/tests/%d_%s' % (ldir, i, testdef['test_id'])
+                name = testdef.get('metadata').get('name')
+                hdir = '%s/tests/%d_%s' % (d, i, name)
+                tdir = '%s/tests/%d_%s' % (ldir, i, name)
                 self._copy_test(hdir, tdir, i, testdef)
-=======
-                hdir = '%s/tests/%d_%s' % (d, i, testdef.get('metadata').get('name'))
-                tdir = '%s/tests/%d_%s' % (ldir, i, testdef.get('metadata').get('name'))
-                self._copy_test(hdir, tdir, testdef)
->>>>>>> 605b8396
                 testdirs.append(tdir)
 
             with open('%s/lava-test-runner.conf' % d, 'w') as f:
