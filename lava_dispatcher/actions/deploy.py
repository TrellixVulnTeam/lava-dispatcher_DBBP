--- conflicted
+++ resolved
@@ -164,13 +164,8 @@
                 raise RuntimeError("linaro-hwpack-replace failed: %s" % output)
 
         cmd = ("sudo flock /var/lock/lava-lmc.lck linaro-media-create --hwpack-force-yes --dev %s "
-<<<<<<< HEAD
                "--image-file %s --binary %s --hwpack %s --image-size 3G" %
-               (client.device_type, image_file, rootfs_path, hwpack_path))
-=======
-               "--image_file %s --binary %s --hwpack %s --image_size 3G" %
                (client.lmc_dev_arg, image_file, rootfs_path, hwpack_path))
->>>>>>> e69ae44d
         logging.info("Executing the linaro-media-create command")
         logging.info(cmd)
         rc, output = getstatusoutput(cmd)
