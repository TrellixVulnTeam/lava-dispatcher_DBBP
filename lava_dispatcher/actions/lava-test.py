#!/usr/bin/python

# Copyright (C) 2011 Linaro Limited
#
# Author: Paul Larson <paul.larson@linaro.org>
#
# This file is part of LAVA Dispatcher.
#
# LAVA Dispatcher is free software; you can redistribute it and/or modify
# it under the terms of the GNU General Public License as published by
# the Free Software Foundation; either version 2 of the License, or
# (at your option) any later version.
#
# LAVA Dispatcher is distributed in the hope that it will be useful,
# but WITHOUT ANY WARRANTY; without even the implied warranty of
# MERCHANTABILITY or FITNESS FOR A PARTICULAR PURPOSE.  See the
# GNU General Public License for more details.
#
# You should have received a copy of the GNU General Public License
# along
# with this program; if not, see <http://www.gnu.org/licenses>.

from datetime import datetime
import traceback
from lava_dispatcher.actions import BaseAction
from lava_dispatcher.client import OperationFailed, CriticalError

def _setup_testrootfs(client):
    #Make sure in master image
    #, or exception can be caught and do boot_master_image()
    try:
        client.in_master_shell()
    except:
        client.boot_master_image()

    client.run_cmd_master('mkdir -p /mnt/root')
    client.run_cmd_master('mount /dev/disk/by-label/testrootfs /mnt/root')
    client.run_cmd_master(
        'cp -f /mnt/root/etc/resolv.conf /mnt/root/etc/resolv.conf.bak')
    client.run_cmd_master('cp -L /etc/resolv.conf /mnt/root/etc')
    #eliminate warning: Can not write log, openpty() failed
    #                   (/dev/pts not mounted?), does not work
    client.run_cmd_master('mount --rbind /dev /mnt/root/dev')


def _teardown_testrootfs(client):
    client.run_cmd_master(
        'cp -f /mnt/root/etc/resolv.conf.bak /mnt/root/etc/resolv.conf')
    cmd = ('cat /proc/mounts | awk \'{print $2}\' | grep "^/mnt/root/dev"'
        '| sort -r | xargs umount')
    client.run_cmd_master(cmd)
    client.run_cmd_master('umount /mnt/root')


def _install_lava_test(client):
    #install bazaar in tester image
    client.run_cmd_master(
        'chroot /mnt/root apt-get update')
    #Install necessary packages for build lava-test
    cmd = ('chroot /mnt/root apt-get -y install bzr usbutils python-apt '
        'python-setuptools python-simplejson lsb-release')
    client.run_cmd_master(cmd, timeout=2400)
    client.run_cmd_master('chroot /mnt/root bzr branch lp:lava-test')
    client.run_cmd_master(
        'chroot /mnt/root sh -c "cd lava-test && python setup.py install"')

    #Test if lava-test installed
    try:
        client.run_shell_command(
            'chroot /mnt/root lava-test help',
<<<<<<< HEAD
            response="list-test", timeout=60)
=======
            response="list-test", timeout=20)
        client.proc.expect(client.master_str, timeout=10)
>>>>>>> 31e81b37
    except:
        tb = traceback.format_exc()
        client.sio.write(tb)
        raise CriticalError("lava-test deployment failed")


class cmd_lava_test_run(BaseAction):
    def run(self, test_name, timeout=-1):
        #Make sure in test image now
        client = self.client
        client.in_test_shell()
        client.run_cmd_tester('mkdir -p %s' % self.context.lava_result_dir)
        client.export_display()
        bundle_name = test_name + "-" + datetime.now().strftime("%H%M%S")
        cmd = ('lava-test run %s -o %s/%s.bundle' % (
                test_name, self.context.lava_result_dir, bundle_name))
        rc = client.run_cmd_tester(cmd, timeout=timeout)
        if rc is None:
            raise OperationFailed("test case getting return value failed")
        elif rc != 0:
            raise OperationFailed("test case failed with return value: %s" % rc)

class cmd_lava_test_install(BaseAction):
    """
    lava-test deployment to test image rootfs by chroot
    """
    def run(self, tests, install_python = None, register = None, timeout=2400):
        client = self.client

        _setup_testrootfs(client)
        _install_lava_test(client)

        if install_python:
            for module in install_python:
                client.run_cmd_master("chroot /mnt/root apt-get -y install python-pip")
                client.run_cmd_master("chroot /mnt/root pip install -e " + module)

        if register:
            for test_def_url in register:
                client.run_cmd_master('chroot /mnt/root lava-test register-test  ' + test_def_url)

        for test in tests:
            client.run_cmd_master(
                'chroot /mnt/root lava-test install %s' % test)

        client.run_cmd_master('rm -rf /mnt/root/lava-test')

        _teardown_testrootfs(client)


class cmd_add_apt_repository(BaseAction):
    """
    add apt repository to test image rootfs by chroot
    arg could be 'deb uri distribution [component1] [component2][...]' or ppm:<ppa_name>
    """
    def run(self, arg):
        client = self.client
        _setup_testrootfs(client)

        #install add-apt-repository
        client.run_cmd_master('chroot /mnt/root apt-get -y install python-software-properties')

        #add ppa
        client.run_cmd_master('chroot /mnt/root add-apt-repository ' + arg[0])
        client.run_cmd_master('chroot /mnt/root apt-get update')

        _teardown_testrootfs(client)<|MERGE_RESOLUTION|>--- conflicted
+++ resolved
@@ -68,12 +68,7 @@
     try:
         client.run_shell_command(
             'chroot /mnt/root lava-test help',
-<<<<<<< HEAD
             response="list-test", timeout=60)
-=======
-            response="list-test", timeout=20)
-        client.proc.expect(client.master_str, timeout=10)
->>>>>>> 31e81b37
     except:
         tb = traceback.format_exc()
         client.sio.write(tb)
