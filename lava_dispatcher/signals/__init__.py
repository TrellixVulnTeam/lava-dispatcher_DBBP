# Copyright (C) 2012 Linaro Limited
#
# Author: Andy Doan <andy.doan@linaro.org>
#
# This file is part of LAVA Dispatcher.
#
# LAVA Dispatcher is free software; you can redistribute it and/or modify
# it under the terms of the GNU General Public License as published by
# the Free Software Foundation; either version 2 of the License, or
# (at your option) any later version.
#
# LAVA Dispatcher is distributed in the hope that it will be useful,
# but WITHOUT ANY WARRANTY; without even the implied warranty of
# MERCHANTABILITY or FITNESS FOR A PARTICULAR PURPOSE.  See the
# GNU General Public License for more details.
#
# You should have received a copy of the GNU General Public License
# along
# with this program; if not, see <http://www.gnu.org/licenses>.

import contextlib
import logging
import tempfile
import json

from lava_dispatcher.utils import rmtree

from lava_dispatcher.lava_test_shell import (
    _result_to_dir,
    _result_from_dir,
)


class BaseSignalHandler(object):

    def __init__(self, testdef_obj):
        self.testdef_obj = testdef_obj

    def start(self):
        pass

    def end(self):
        pass

    def starttc(self, test_case_id):
        pass

    def endtc(self, test_case_id):
        pass

    def custom_signal(self, signame, params):
        pass

    def postprocess_test_run(self, test_run):
        pass


class SignalHandler(BaseSignalHandler):

    def __init__(self, testdef_obj):
        BaseSignalHandler.__init__(self, testdef_obj)
        self._case_data = {}
        self._cur_case_id = None
        self._cur_case_data = None

    def starttc(self, test_case_id):
        if self._cur_case_data:
            logging.warning(
                "unexpected cur_case_data %s", self._cur_case_data)
        self._cur_case_id = test_case_id
        data = None
        try:
            data = self.start_testcase(test_case_id)
        except:
            logging.exception("start_testcase failed for %s", test_case_id)
        self._cur_case_data = self._case_data[test_case_id] = data

    def endtc(self, test_case_id):
        if self._cur_case_id != test_case_id:
            logging.warning(
                "stoptc for %s received but expecting %s",
                test_case_id, self._cur_case_id)
        else:
            try:
                self.end_testcase(test_case_id, self._cur_case_data)
            except:
                logging.exception(
                    "stop_testcase failed for %s", test_case_id)
        self._cur_case_data = None

    def postprocess_test_run(self, test_run):
        for test_result in test_run['test_results']:
            tc_id = test_result.get('test_case_id')
            if not tc_id:
                continue
            if tc_id not in self._case_data:
                continue
            data = self._case_data[tc_id]
            try:
                self.postprocess_test_result(test_result, data)
            except:
                logging.exception("postprocess_test_result failed for %s", tc_id)

    @contextlib.contextmanager
    def _result_as_dir(self, test_result):
        scratch_dir = self.testdef_obj.context.client.target_device.scratch_dir
        rdir = tempfile.mkdtemp(dir=scratch_dir)
        try:
            tcid = test_result['test_case_id']
            _result_to_dir(test_result, rdir)
            yield rdir
            test_result.clear()
            test_result.update(_result_from_dir(rdir, tcid))
        finally:
            rmtree(rdir)

    def start_testcase(self, test_case_id):
        return {}

    def end_testcase(self, test_case_id, data):
        pass

    def postprocess_test_result(self, test_result, case_data):
        pass



class SignalDirector(object):

    def __init__(self, client, testdefs_by_uuid):
        self.client = client
        self.testdefs_by_uuid = testdefs_by_uuid
        self._test_run_data = []
        self._cur_handler = None
        self.context = None

    def signal(self, name, params, context=None):
        self.context = context
        handler = getattr(self, '_on_' + name, None)
        if not handler and self._cur_handler:
            handler = self._cur_handler.custom_signal
            params = [name] + list(params)
        if handler:
            try:
                handler(*params)
            except:
                logging.exception("handling signal %s failed", name)

    def _on_STARTRUN(self, test_run_id, uuid):
        self._cur_handler = None
        testdef_obj = self.testdefs_by_uuid.get(uuid)
        if testdef_obj:
            self._cur_handler = testdef_obj.handler
        if self._cur_handler:
            self._cur_handler.start()

    def _on_ENDRUN(self, test_run_id, uuid):
        if self._cur_handler:
            self._cur_handler.end()

    def _on_STARTTC(self, test_case_id):
        if self._cur_handler:
            self._cur_handler.starttc(test_case_id)

    def _on_ENDTC(self, test_case_id):
        if self._cur_handler:
            self._cur_handler.endtc(test_case_id)

    def _on_SEND(self, message_id, message):
        logging.debug("Handling signal <LAVA_SEND %s>" % message_id)
<<<<<<< HEAD
        #TODO:add code here for real hand

    def _on_SYNC(self, message_id):
        logging.debug("Handling signal <LAVA_SYNC %s>" % message_id)
        #TODO:add code here for real hand
=======
        msg={"request": "lava_send", "messageID": message_id, "message": message}
        self.context.transport(json.dumps(msg))

    def _on_SYNC(self, message_id):
        logging.debug("Handling signal <LAVA_SYNC %s>" % message_id)
        msg={"request": "lava_sync", "messageID": message_id, "message": None}
        self.context.transport(json.dumps(msg))
>>>>>>> 040588bb
        target = self.client.target_device
        with target.runner() as runner:
            runner._connection.sendline("<LAVA_SYNC_COMPLETE>")

    def _on_WAIT(self, message_id, message):
        logging.debug("Handling signal <LAVA_WAIT %s>" % message_id)
<<<<<<< HEAD
        #TODO:add code here for real hand
=======
        msg={"request": "lava_wait", "messageID": message_id, "message": message}
        self.context.transport(json.dumps(msg))
>>>>>>> 040588bb
        target = self.client.target_device
        with target.runner() as runner:
            runner._connection.sendline("<LAVA_WAIT_COMPLETE>")

    def _on_WAIT_ALL(self, message_id, message):
        logging.debug("Handling signal <LAVA_WAIT_ALL %s>" % message_id)
<<<<<<< HEAD
        #TODO:add code here for real hand
=======
        msg={"request": "lava_wait_all", "messageID": message_id, "message": message}
        self.context.transport(json.dumps(msg))
>>>>>>> 040588bb
        target = self.client.target_device
        with target.runner() as runner:
            runner._connection.sendline("<LAVA_WAIT_ALL_COMPLETE>")

    def postprocess_bundle(self, bundle):
        for test_run in bundle['test_runs']:
            uuid = test_run['analyzer_assigned_uuid']
            testdef_obj = self.testdefs_by_uuid.get(uuid)
            if testdef_obj.handler:
                try:
                    testdef_obj.handler.postprocess_test_run(test_run)
                except:
                    logging.exception(
                        "postprocessing test run with uuid %s failed", uuid)
<|MERGE_RESOLUTION|>--- conflicted
+++ resolved
@@ -168,13 +168,6 @@
 
     def _on_SEND(self, message_id, message):
         logging.debug("Handling signal <LAVA_SEND %s>" % message_id)
-<<<<<<< HEAD
-        #TODO:add code here for real hand
-
-    def _on_SYNC(self, message_id):
-        logging.debug("Handling signal <LAVA_SYNC %s>" % message_id)
-        #TODO:add code here for real hand
-=======
         msg={"request": "lava_send", "messageID": message_id, "message": message}
         self.context.transport(json.dumps(msg))
 
@@ -182,31 +175,22 @@
         logging.debug("Handling signal <LAVA_SYNC %s>" % message_id)
         msg={"request": "lava_sync", "messageID": message_id, "message": None}
         self.context.transport(json.dumps(msg))
->>>>>>> 040588bb
         target = self.client.target_device
         with target.runner() as runner:
             runner._connection.sendline("<LAVA_SYNC_COMPLETE>")
 
     def _on_WAIT(self, message_id, message):
         logging.debug("Handling signal <LAVA_WAIT %s>" % message_id)
-<<<<<<< HEAD
-        #TODO:add code here for real hand
-=======
         msg={"request": "lava_wait", "messageID": message_id, "message": message}
         self.context.transport(json.dumps(msg))
->>>>>>> 040588bb
         target = self.client.target_device
         with target.runner() as runner:
             runner._connection.sendline("<LAVA_WAIT_COMPLETE>")
 
     def _on_WAIT_ALL(self, message_id, message):
         logging.debug("Handling signal <LAVA_WAIT_ALL %s>" % message_id)
-<<<<<<< HEAD
-        #TODO:add code here for real hand
-=======
         msg={"request": "lava_wait_all", "messageID": message_id, "message": message}
         self.context.transport(json.dumps(msg))
->>>>>>> 040588bb
         target = self.client.target_device
         with target.runner() as runner:
             runner._connection.sendline("<LAVA_WAIT_ALL_COMPLETE>")
